# Copyright 2022 The MediaPipe Authors. All Rights Reserved.
#
# Licensed under the Apache License, Version 2.0 (the "License");
# you may not use this file except in compliance with the License.
# You may obtain a copy of the License at
#
#      http://www.apache.org/licenses/LICENSE-2.0
#
# Unless required by applicable law or agreed to in writing, software
# distributed under the License is distributed on an "AS IS" BASIS,
# WITHOUT WARRANTIES OR CONDITIONS OF ANY KIND, either express or implied.
# See the License for the specific language governing permissions and
# limitations under the License.

# Placeholder for internal Python strict test compatibility macro.

package(default_visibility = ["//mediapipe/tasks:internal"])

licenses(["notice"])

py_test(
    name = "object_detector_test",
    srcs = ["object_detector_test.py"],
    data = [
        "//mediapipe/tasks/testdata/vision:test_images",
        "//mediapipe/tasks/testdata/vision:test_models",
    ],
    deps = [
        "//mediapipe/python:_framework_bindings",
        "//mediapipe/tasks/python/components/containers:bounding_box",
        "//mediapipe/tasks/python/components/containers:category",
        "//mediapipe/tasks/python/components/containers:detections",
        "//mediapipe/tasks/python/core:base_options",
        "//mediapipe/tasks/python/test:test_utils",
        "//mediapipe/tasks/python/vision:object_detector",
        "//mediapipe/tasks/python/vision/core:vision_task_running_mode",
    ],
)

py_test(
<<<<<<< HEAD
    name = "gesture_recognizer_test",
    srcs = ["gesture_recognizer_test.py"],
    data = [
        "//mediapipe/tasks/testdata/vision:test_images",
        "//mediapipe/tasks/testdata/vision:test_models",
        "//mediapipe/tasks/testdata/vision:test_protos",
    ],
    deps = [
        "//mediapipe/python:_framework_bindings",
        "//mediapipe/tasks/cc/components/containers/proto:landmarks_detection_result_py_pb2",
        "//mediapipe/tasks/python/components/containers:rect",
        "//mediapipe/tasks/python/components/containers:classification",
        "//mediapipe/tasks/python/components/containers:landmark",
        "//mediapipe/tasks/python/components/containers:landmark_detection_result",
        "//mediapipe/tasks/python/core:base_options",
        "//mediapipe/tasks/python/test:test_utils",
        "//mediapipe/tasks/python/vision:gesture_recognizer",
        "//mediapipe/tasks/python/vision/core:vision_task_running_mode",
        "//mediapipe/tasks/python/vision/core:image_processing_options",
        "@com_google_protobuf//:protobuf_python"
=======
    name = "image_classifier_test",
    srcs = ["image_classifier_test.py"],
    data = [
        "//mediapipe/tasks/testdata/vision:test_images",
        "//mediapipe/tasks/testdata/vision:test_models",
    ],
    deps = [
        "//mediapipe/python:_framework_bindings",
        "//mediapipe/tasks/python/components/containers:category",
        "//mediapipe/tasks/python/components/containers:classifications",
        "//mediapipe/tasks/python/components/containers:rect",
        "//mediapipe/tasks/python/components/processors:classifier_options",
        "//mediapipe/tasks/python/core:base_options",
        "//mediapipe/tasks/python/test:test_utils",
        "//mediapipe/tasks/python/vision:image_classifier",
        "//mediapipe/tasks/python/vision/core:vision_task_running_mode",
>>>>>>> ae5b09e2
    ],
)<|MERGE_RESOLUTION|>--- conflicted
+++ resolved
@@ -38,7 +38,26 @@
 )
 
 py_test(
-<<<<<<< HEAD
+    name = "image_classifier_test",
+    srcs = ["image_classifier_test.py"],
+    data = [
+        "//mediapipe/tasks/testdata/vision:test_images",
+        "//mediapipe/tasks/testdata/vision:test_models",
+    ],
+    deps = [
+        "//mediapipe/python:_framework_bindings",
+        "//mediapipe/tasks/python/components/containers:category",
+        "//mediapipe/tasks/python/components/containers:classifications",
+        "//mediapipe/tasks/python/components/containers:rect",
+        "//mediapipe/tasks/python/components/processors:classifier_options",
+        "//mediapipe/tasks/python/core:base_options",
+        "//mediapipe/tasks/python/test:test_utils",
+        "//mediapipe/tasks/python/vision:image_classifier",
+        "//mediapipe/tasks/python/vision/core:vision_task_running_mode",
+    ],
+)
+
+py_test(
     name = "gesture_recognizer_test",
     srcs = ["gesture_recognizer_test.py"],
     data = [
@@ -59,23 +78,5 @@
         "//mediapipe/tasks/python/vision/core:vision_task_running_mode",
         "//mediapipe/tasks/python/vision/core:image_processing_options",
         "@com_google_protobuf//:protobuf_python"
-=======
-    name = "image_classifier_test",
-    srcs = ["image_classifier_test.py"],
-    data = [
-        "//mediapipe/tasks/testdata/vision:test_images",
-        "//mediapipe/tasks/testdata/vision:test_models",
-    ],
-    deps = [
-        "//mediapipe/python:_framework_bindings",
-        "//mediapipe/tasks/python/components/containers:category",
-        "//mediapipe/tasks/python/components/containers:classifications",
-        "//mediapipe/tasks/python/components/containers:rect",
-        "//mediapipe/tasks/python/components/processors:classifier_options",
-        "//mediapipe/tasks/python/core:base_options",
-        "//mediapipe/tasks/python/test:test_utils",
-        "//mediapipe/tasks/python/vision:image_classifier",
-        "//mediapipe/tasks/python/vision/core:vision_task_running_mode",
->>>>>>> ae5b09e2
     ],
 )