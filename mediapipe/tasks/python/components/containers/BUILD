# Copyright 2022 The MediaPipe Authors. All Rights Reserved.
#
# Licensed under the Apache License, Version 2.0 (the "License");
# you may not use this file except in compliance with the License.
# You may obtain a copy of the License at
#
#     http://www.apache.org/licenses/LICENSE-2.0
#
# Unless required by applicable law or agreed to in writing, software
# distributed under the License is distributed on an "AS IS" BASIS,
# WITHOUT WARRANTIES OR CONDITIONS OF ANY KIND, either express or implied.
# See the License for the specific language governing permissions and
# limitations under the License.

# Placeholder for internal Python strict library and test compatibility macro.

package(default_visibility = ["//visibility:public"])

licenses(["notice"])

py_library(
    name = "audio_data",
    srcs = ["audio_data.py"],
)

py_library(
    name = "bounding_box",
    srcs = ["bounding_box.py"],
    deps = [
        "//mediapipe/framework/formats:location_data_py_pb2",
        "//mediapipe/tasks/python/core:optional_dependencies",
    ],
)

py_library(
    name = "rect",
    srcs = ["rect.py"],
    deps = [
        "//mediapipe/framework/formats:rect_py_pb2",
        "//mediapipe/tasks/python/core:optional_dependencies",
    ],
)

py_library(
    name = "landmark",
    srcs = ["landmark.py"],
    deps = [
        "//mediapipe/framework/formats:landmark_py_pb2",
        "//mediapipe/tasks/python/core:optional_dependencies",
    ],
)

py_library(
    name = "landmark_detection_result",
    srcs = ["landmark_detection_result.py"],
    deps = [
        ":landmark",
        ":rect",
        "//mediapipe/framework/formats:classification_py_pb2",
        "//mediapipe/framework/formats:landmark_py_pb2",
        "//mediapipe/tasks/cc/components/containers/proto:landmarks_detection_result_py_pb2",
        "//mediapipe/tasks/python/components/containers:category",
        "//mediapipe/tasks/python/core:optional_dependencies",
    ],
)

py_library(
    name = "category",
    srcs = ["category.py"],
    deps = [
        "//mediapipe/framework/formats:classification_py_pb2",
        "//mediapipe/tasks/python/core:optional_dependencies",
    ],
)

py_library(
<<<<<<< HEAD
    name = "matrix_data",
    srcs = ["matrix_data.py"],
    deps = [
        "//mediapipe/framework/formats:matrix_data_py_pb2",
=======
    name = "keypoint",
    srcs = ["keypoint.py"],
    deps = [
        "//mediapipe/framework/formats:location_data_py_pb2",
>>>>>>> d84ccbad
        "//mediapipe/tasks/python/core:optional_dependencies",
    ],
)

py_library(
    name = "detections",
    srcs = ["detections.py"],
    deps = [
        ":bounding_box",
        ":category",
        ":keypoint",
        "//mediapipe/framework/formats:detection_py_pb2",
        "//mediapipe/framework/formats:location_data_py_pb2",
        "//mediapipe/tasks/python/core:optional_dependencies",
    ],
)

py_library(
    name = "classification_result",
    srcs = ["classification_result.py"],
    deps = [
        ":category",
        "//mediapipe/framework/formats:classification_py_pb2",
        "//mediapipe/tasks/cc/components/containers/proto:classifications_py_pb2",
        "//mediapipe/tasks/python/core:optional_dependencies",
    ],
)

py_library(
    name = "embedding_result",
    srcs = ["embedding_result.py"],
    deps = [
        "//mediapipe/tasks/cc/components/containers/proto:embeddings_py_pb2",
        "//mediapipe/tasks/python/core:optional_dependencies",
    ],
)<|MERGE_RESOLUTION|>--- conflicted
+++ resolved
@@ -74,17 +74,19 @@
 )
 
 py_library(
-<<<<<<< HEAD
+    name = "keypoint",
+    srcs = ["keypoint.py"],
+    deps = [
+        "//mediapipe/framework/formats:location_data_py_pb2",
+        "//mediapipe/tasks/python/core:optional_dependencies",
+    ],
+)
+
+py_library(
     name = "matrix_data",
     srcs = ["matrix_data.py"],
     deps = [
         "//mediapipe/framework/formats:matrix_data_py_pb2",
-=======
-    name = "keypoint",
-    srcs = ["keypoint.py"],
-    deps = [
-        "//mediapipe/framework/formats:location_data_py_pb2",
->>>>>>> d84ccbad
         "//mediapipe/tasks/python/core:optional_dependencies",
     ],
 )
